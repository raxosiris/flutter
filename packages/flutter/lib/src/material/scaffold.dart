--- conflicted
+++ resolved
@@ -2214,16 +2214,7 @@
               top: Divider.createBorderSide(context, width: 1.0),
             ),
           ),
-<<<<<<< HEAD
           child: widget.persistentFooterButtons
-=======
-          child: SafeArea(
-            top: false,
-            child: ButtonBar(
-              children: widget.persistentFooterButtons,
-            ),
-          ),
->>>>>>> 3cf88fed
         ),
         _ScaffoldSlot.persistentFooter,
         removeLeftPadding: false,
